import discord
from discord.ext import commands
from discord import app_commands
import logging
from config import CONFIG
from datetime import datetime, timedelta
from models.quiz_view import QuizView
from models.solo_quiz import IndividualQuizView
from models.solo_quiz_ephemeral import EphemeralQuizView
from models.solo_quiz_dm import DMQuizView
from models.scheduled_quiz import TimedQuizController
from utils.helpers import has_required_role
from utils.db_utilsv2 import get_quiz_name, has_taken_quiz
from models.solo_quiz_ephemeral import quiz_queue
from models.solo_quiz_dm import QuizQueue

logger = logging.getLogger('badgey.quiz_creation')

class QuizPlayCog(commands.Cog):
    def __init__(self, bot):
        self.bot = bot
        self.queue = QuizQueue()
    
    @commands.Cog.listener()
    async def on_ready(self):
        # Start the queue processing task
        self.bot.loop.create_task(self.queue.process_queue(self.bot))
        logger.info("Quiz queue processor started")
        
    @commands.command(name="start_quiz")
    async def start_quiz(self, ctx, quiz_id: int):
        """Start a quiz (Traditional command)"""
        if not has_required_role(ctx.author, CONFIG['REQUIRED_ROLES']):
            await ctx.send("Uh-oh! You don't have permission to use this command! Guess someone's not in charge here! Hehehe!", delete_after=5)
            return
        
        # Send an initial message to create a message object we can edit later
        message = await ctx.send("Loading quiz...")
        
        # Create the view with the message instead of ctx
        view = QuizView(message, quiz_id)
        await view.initialize(message, quiz_id)
        
        # Check if questions loaded successfully
        if not hasattr(view, 'questions') or not view.questions:
            await message.edit(content="No questions found for this quiz.")
            return
            
        # Update the view's message reference
        view.message = message
        
        # Start showing questions
        await view.show_question()
    
    # Slash command version of start_quiz
    @app_commands.command(name="start_quiz", description="Start a quiz")
    @app_commands.describe(quiz_id="The ID of the quiz to start")
    async def slash_start_quiz(self, interaction: discord.Interaction, quiz_id: int, timer: int):
        if not has_required_role(interaction.user, CONFIG['REQUIRED_ROLES']):
            await interaction.response.send_message("Uh-oh! You don't have permission to use this command! Guess someone's not in charge here! Hehehe!", ephemeral=True)
            return
        
        # Defer response to buy time for loading
        await interaction.response.defer()
        
        # Create initial response
        message = await interaction.followup.send("Loading quiz...")
        
        # Create the view with the message
        view = QuizView(message, quiz_id, timer)
        await view.initialize(message, quiz_id)
        
        # Check if questions loaded successfully
        if not hasattr(view, 'questions') or not view.questions:
            await message.edit(content="No questions found for this quiz.")
            return
            
        view.message = message
        await view.show_question()

    @app_commands.command(name="take_quiz", description="Take a quiz individually")
    @app_commands.describe(
        quiz_id="The ID of the quiz to take",
        mode="Quiz mode: regular, ephemeral, or dm"
    )
    @app_commands.choices(mode=[
        #app_commands.Choice(name="Regular", value="regular"),
        app_commands.Choice(name="Ephemeral", value="ephemeral"),
        app_commands.Choice(name="Direct Message", value="dm")
    ])
    async def take_quiz(self, interaction: discord.Interaction, quiz_id: int, mode: str = "ephemeral"):
        # Defer response to buy time for loading
        await interaction.response.defer(ephemeral=(mode == "ephemeral" or mode == "dm"))

        timer = 20
        
        try:
            # Check if the quiz exists
            quiz_result = await get_quiz_name(quiz_id)
            if not quiz_result:
                await interaction.followup.send("That quiz doesn't exist. Use /list_quizzes to see available quizzes.", ephemeral=(mode == "ephemeral" or mode == "dm"))
                return
                
            quiz_name = quiz_result[0]
            
            # Check if the user has already taken this quiz
            already_taken = await has_taken_quiz(interaction.user.id, quiz_id)
            if already_taken:
                await interaction.followup.send(
                    f"You've already completed the quiz: **{quiz_name}**. Each quiz can only be taken once.",
                    ephemeral=True
                )
                return
            
           ## # Handle different quiz modes
            #if mode == "regular":
                # Regular (public) quiz
            #    message = await interaction.followup.send(f"Loading quiz: {quiz_name}...")
                
            #    view = IndividualQuizView(
            #        interaction.user.id, 
            #        message, 
            #        quiz_id, 
            #        timer, 
            #        interaction.user.name
            #    )
            #    await view.initialize(message, quiz_id)
                
            #    if not hasattr(view, 'questions') or not view.questions:
            #        await message.edit(content="No questions found for this quiz.")
            #        return
                    
            #    await view.show_question()
                
            if mode == "ephemeral":
                logger.info(f"User {interaction.user.id} requested quiz {quiz_id} with {timer}s timer")
                
                # Validate timer
                if timer < 5 or timer > 300:
                    await interaction.followup.send(
                        "Timer must be between 5 and 300 seconds.", 
                        ephemeral=True
                    )
                    return
                
                # Add to queue and let the queue system handle the rest
                await quiz_queue.add_request(
                    interaction.user.id,
                    interaction,
                    quiz_id,
                    timer,
                    interaction.user.display_name
                )##
                
            elif mode == "dm":
                # DM quiz - Send in direct messages and report back to channel
                # Validate input
                if timer < 5 or timer > 120:
                    await interaction.followup.send("Timer must be between 5 and 120 seconds.", ephemeral=True)
                    return
                    
                user_id = interaction.user.id
                channel_id = interaction.channel_id
                user = interaction.user
                user_name = interaction.user.display_name
                
                try:
                    # Add user to queue with the new method
                    success, message = await self.queue.add_to_queue(
                        user_id, channel_id, user, quiz_id, timer, user_name)
                    
                    await interaction.followup.send(message, ephemeral=True)
                    
<<<<<<< HEAD
                except Exception as e:
                    logger.error(f"Error adding user to quiz queue: {e}")
                    await interaction.followup.send("There was an error starting the quiz. Please try again later.", ephemeral=True)
=======
>>>>>>> a43ec718
                    
        except Exception as e:
            logger.error(f"Error starting quiz: {e}")
            await interaction.followup.send(f"An error occurred: {str(e)}", ephemeral=(mode == "ephemeral" or mode == "dm"))
        
    @app_commands.command(name="schedule_quiz", description="Schedule a quiz to start at a specific time")
    @app_commands.describe(
        quiz_id="The ID of the quiz to schedule",
        minutes="Minutes until the quiz starts (default: 5)",
        timer="Time in seconds for each question (default: 20)"
    )
    async def schedule_quiz(self, interaction: discord.Interaction, quiz_id: int, minutes: int = 5, timer: int = 20):
        if not minutes or minutes < 1:
            minutes = 5
        if not timer or timer < 10:
            timer = 20
            
        # Calculate start time
        start_time = datetime.now() + timedelta(minutes=minutes)
        
        await interaction.response.defer()
        
        # Create quiz controller
        quiz_controller = TimedQuizController(
            channel=interaction.channel,
            quiz_id=quiz_id,
            start_time=start_time,
            timer=timer
        )
        
        # Initialize to check if quiz exists
        if not await quiz_controller.initialize():
            await interaction.followup.send("Failed to find the specified quiz. Please check the quiz ID.")
            return
        
        # Acknowledge the command
        await interaction.followup.send(
            f"Quiz **{quiz_controller.quiz_name}** has been scheduled to start in {minutes} minutes. " +
            f"Registration is now open!"
        )
        
        # Run the quiz in background task
        self.bot.loop.create_task(quiz_controller.run_quiz())    

    @app_commands.command(name="set_results_channel", description="Set the channel for reporting DM quiz results")
    @app_commands.describe(channel="The channel to report quiz results to")
    async def set_results_channel(self, interaction: discord.Interaction, channel: discord.TextChannel):
        """Set the channel where DM quiz results should be reported"""
        if not has_required_role(interaction.user, CONFIG['REQUIRED_ROLES']):
            await interaction.response.send_message("You don't have permission to use this command!", ephemeral=True)
            return
            
        # You would typically store this in a database or config
        # For this example, we'll just store it in CONFIG
        CONFIG['QUIZ_RESULTS_CHANNEL'] = channel.id
        
        await interaction.response.send_message(
            f"Quiz results channel has been set to {channel.mention}. Results from DM quizzes will be reported here.",
            ephemeral=True
        )        

async def setup(bot):
    await bot.add_cog(QuizPlayCog(bot))<|MERGE_RESOLUTION|>--- conflicted
+++ resolved
@@ -87,6 +87,7 @@
         #app_commands.Choice(name="Regular", value="regular"),
         app_commands.Choice(name="Ephemeral", value="ephemeral"),
         app_commands.Choice(name="Direct Message", value="dm")
+        app_commands.Choice(name="Direct Message", value="dm")
     ])
     async def take_quiz(self, interaction: discord.Interaction, quiz_id: int, mode: str = "ephemeral"):
         # Defer response to buy time for loading
@@ -171,12 +172,9 @@
                     
                     await interaction.followup.send(message, ephemeral=True)
                     
-<<<<<<< HEAD
                 except Exception as e:
                     logger.error(f"Error adding user to quiz queue: {e}")
                     await interaction.followup.send("There was an error starting the quiz. Please try again later.", ephemeral=True)
-=======
->>>>>>> a43ec718
                     
         except Exception as e:
             logger.error(f"Error starting quiz: {e}")
