--- conflicted
+++ resolved
@@ -212,7 +212,6 @@
             inline=True
         )
         
-<<<<<<< HEAD
         # Add unique identifier to footer
         embed.set_footer(text=f"Quiz ID: {self.message_id}")
         
@@ -351,30 +350,6 @@
         except asyncio.CancelledError:
             # Task was cancelled normally (user ended quiz manually)
             pass
-=======
-        # First, send a final ephemeral message to the user
-        if self.latest_response:
-            await self.latest_response.edit(content="Quiz finished! Your results are being posted in the channel.", embed=None, view=None)
-        else:
-            await self.interaction.followup.send(content="Quiz finished! Your results are being posted in the channel.", ephemeral=True)
-
-        # Then post the results publicly in the channel
-        username = self.user_name if hasattr(self, 'user_name') and self.user_name else f"User-{self.user_id}"
-        
-        # Add user information to the embed
-        embed.set_footer(text=f"{username}'s Quiz Results")
-        
-        # Send results to the channel (non-ephemeral)
-        await self.interaction.channel.send(
-            content=f"<@{self.user_id}> has completed the quiz!",
-            embed=embed
-        )
-        
-        # Record score in database
-        try:
-            await record_user_score(self.user_id, username, self.quiz_id, self.score)
-            logger.info(f"Recorded score for {username}: {self.score} points in quiz {self.quiz_id}")
->>>>>>> a43ec718
         except Exception as e:
             logger.error(f"Error in auto-end quiz timer: {e}")
 
